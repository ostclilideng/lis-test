--- conflicted
+++ resolved
@@ -56,39 +56,7 @@
 
 param([string] $vmName, [string] $hvServer, [string] $testParams)
 
-<<<<<<< HEAD
 $retVal = $false
-=======
-#######################################################################
-# Create a file on the VM.
-#######################################################################
-function CreateFile([string] $fileName)
-{
-    .\bin\plink -i ssh\${sshKey} root@${ipv4} "touch ${fileName}"
-    if (-not $?)
-    {
-        Write-Output "ERROR: Unable to create file" | Out-File -Append $summaryLog
-        return $False
-    }
-
-    return  $True
-}
-
-#######################################################################
-# Checks if test file is present or not.
-#######################################################################
-function CheckFile([string] $fileName)
-{
-    $retVal = $true
-    .\bin\plink.exe -i ssh\${sshKey} root@${ipv4} "stat ${fileName} 2>/dev/null" | out-null
-    if (-not $?)
-    {
-        $retVal = $false
-    }
-
-    return  $retVal
-}
->>>>>>> 6ca0b5ff
 
 #######################################################################
 #
