--- conflicted
+++ resolved
@@ -21,11 +21,7 @@
 
 <config>
     <global>
-<<<<<<< HEAD
-        <logfileRootDir>C:\lisa\TestResults</logfileRootDir>
-=======
         <logfileRootDir>TestResults</logfileRootDir>
->>>>>>> 49ad155c
         <defaultSnapshot>ICABase</defaultSnapshot>
         <email>
             <recipients>
