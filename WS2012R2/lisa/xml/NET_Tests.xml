--- conflicted
+++ resolved
@@ -511,18 +511,13 @@
         </test>
 
         <test>
-<<<<<<< HEAD
             <testName>CopyBothWays</testName>
-=======
-            <testName>Multicast</testName>
->>>>>>> d2a4b858
             <setupScript>
                 <file>setupscripts\RevertSnapshot.ps1</file>
                 <file>setupscripts\NET_ADD_NIC_MAC.ps1</file>
                 <file>setupscripts\StartVM.ps1</file>
             </setupScript>
             <pretest>setupscripts\NET_SendIPtoVM.ps1</pretest>
-<<<<<<< HEAD
             <testParams>
                 <param>NIC=NetworkAdapter,External,External</param>
                 <param>TC_COVERED=NET-25</param>
@@ -537,8 +532,8 @@
             <timeout>800</timeout>
         </test>
 
-
-=======
+        <test>
+            <testName>Multicast</testName>
             <testScript>NET_Multicast.sh</testScript>
             <files>remote-scripts/ica/utils.sh,remote-scripts/ica/NET_set_static_ip.sh,
                 remote-scripts/ica/NET_Multicast.sh</files>
@@ -554,8 +549,7 @@
             <timeout>800</timeout>
             <cleanupScript>SetupScripts\NET_REMOVE_NIC_MAC.ps1</cleanupScript>
         </test>
-        
->>>>>>> d2a4b858
+
         <!-- The following test requires a Gen 2 VM -->
         <test>
             <testName>HotAddMultiNIC</testName>
