#####################################################################
#
# Linux on Hyper-V and Azure Test Code, ver. 1.0.0
# Copyright (c) Microsoft Corporation
#
# All rights reserved.
# Licensed under the Apache License, Version 2.0 (the ""License"");
# you may not use this file except in compliance with the License.
# You may obtain a copy of the License at
#     http://www.apache.org/licenses/LICENSE-2.0
#
# THIS CODE IS PROVIDED *AS IS* BASIS, WITHOUT WARRANTIES OR CONDITIONS
# OF ANY KIND, EITHER EXPRESS OR IMPLIED, INCLUDING WITHOUT LIMITATION
# ANY IMPLIED WARRANTIES OR CONDITIONS OF TITLE, FITNESS FOR A PARTICULAR
# PURPOSE, MERCHANTABLITY OR NON-INFRINGEMENT.
#
# See the Apache Version 2.0 License for specific language governing
# permissions and limitations under the License.
#
#####################################################################

<#
.Synopsis
    Helper functions for the Lisa automation.

.Description
    The functions in this file are helper functions for the
    the lisa.ps1 and stateEngine.ps1 automation scripts.

.Link
    None.
#>

#####################################################################
#
# HasItBeenTooLong
#
#####################################################################
function HasItBeenTooLong([String] $timestamp, [Int] $timeout)
{
    <#
    .Synopsis
        Check to see if a timeout has occured.

    .Description
        Convert the timestamp from a string to a [DateTime] type,
        add in the timeout value and see if it is less than the
        current date/time.

    .Parameter timestamp
        A string representing the timestamp
        Type : [String]

    .Parameter timeout
        An integer timeout period in seconds.
        Type : [Int]

    .ReturnValue
        Return $True if current time is greater than timestamp + timeout,
               $false otherwise.
        Output type : [Boolean]

    .Example
        HasItBeenTooLong $myTimeStamp $myTimeOut
    #>

    $retVal = $false

    if (-not $timeStamp)
    {
        # Bad data - force a timeout
        return $True
    }

    if (-not $timeout)
    {
        # Bad data - force a timeout
        return $True
    }

    if ($timeout -le 0)
    {
        # Bad data - force a timeout
        return $True
    }

    $now = [DateTime]::Now
    $ts = [DateTime]::Parse($timestamp)
    $tooLong = [DateTime]::Compare($ts.AddSeconds($timeout), $now)

    if ($tooLong -eq -1)
    {
        LogMsg 9 "INFO : The current task is started at $timestamp"
        LogMsg 9 "INFO : Timeout is set to $timeout seconds"
        $retVal = $true
    }

    return $retVal
}

#####################################################################
#
# GetNextTest
#
#####################################################################
function GetNextTest([System.Xml.XmlElement] $vm, [xml] $xmlData)
{
    <#
    .Synopsis
        Get the name of the next test the VM is to run

    .Description
        Examine the $vm.suite field and then walk through the test suite
        to return the string name of the next test the VM is to perform.
        If all tests have been performed, return the string "done".

    .Parameter vm
        An XML element representing the VM
        Type : [System.Xml.XmlElement]

    .ReturnValue
        A string of the name of the next test.
        Output type : [Boolean]

    .Example
        GetNextTest $myVM
    #>
    LogMsg 9 "Info :    GetNextText($($vm.vmName))"
    LogMsg 9 "Debug:      vm.currentTest = $($vm.currentTest)"
    LogMsg 9 "Debug:      vm.suite = $($vm.suite)"

    $done = "done"      # Assume no more tests to run

    if (-not $vm)
    {
        LogMsg 0 "Error: GetNextTest() received a null VM parameter"
        return $done
    }

    if (-not $xmlData)
    {
        LogMsg 0 "Error: GetNextTest() received a null xmlData parameter"
        return $done
    }

    if ($vm.currentTest -eq $done)
    {
        return $done
    }

    if (-not $xmlData.config.testSuites.suite)
    {
        LogMsg 0 "Error: no test suites defined in .xml file"
        return $done
    }

    $tests = $null
    $nextTest = $done

    foreach ($suite in $xmlData.config.testSuites.suite)
    {
        if ($suite.suiteName -eq $vm.suite)
        {
            if ($suite.suiteTests)
            {
                $tests = $suite.suiteTests
            }
            else
            {
                LogMsg 0 "Error: Test suite $($ts.name) does not have any tests"
                return $done
            }
            break
        }
    }

    #
    # We found the tests for the VMs test suite. Next find the next test
    # to run.  If we are iterating the current test, and there are more
    # iterations to run, just return the current test.
    #
    if ($tests)
    {
        $prev = "unknown"
        $currentTest = $vm.currentTest
        foreach ($t in $tests.suiteTest)
        {
            if ($currentTest -eq "none")
            {
                $nextTest = [string] $t
                break
            }

            if ($currentTest -eq $prev)
            {
                $nextTest = [string] $t
                break
            }
            $prev = $t
        }
    }

    if ($vm.iteration -ne "-1")
    {
        if ($vm.currentTest -eq "none" -or $vm.currentTest -eq "done")
        {
            LogMsg 0 "Error: $($vm.vmName) has a non zero iteration count for test $($vm.currentTest)"
            return $done
        }

        $testData = GetTestData $vm.currentTest $xmlData
        if ($testData)
        {
            if ($testData.maxIterations)
            {
                $iterationNumber = [int] $vm.iteration
                $maxIterations = [int] $testData.maxIterations
                if ($iterationNumber -lt $maxIterations)
                {
                    #
                    # There are more iterations, so return current test
                    #
                    $nextTest = [string] $vm.currentTest
                }
            }
            else
            {
                LogMsg 0 "Error: $($vm.vmName) has a none zero iteration count, but test $($vm.currentTest) does not have maxIterations"
                return $done
            }
        }
        else
        {
            LogMsg 0 "Error: $($vm.vmName) cannot find test data for test $($vm.currentTest)"
            return $done
        }
    }

    return $nextTest
}

#####################################################################
#
# GetTestData
#
#####################################################################
function GetTestData([String] $testName, [xml] $xmlData)
{
    <#
    .Synopsis
        Retrieve the xml object for the specified test

    .Description
        Find the test named $testName, and return the xml element
        for that test, on $null if the test is not found.

    .Parameter testName
        The name of the test to return
        Type : [String]

    .ReturnValue
        An xml element of the specific test
        Output type: [System.Xml.XmlElement]
    .Example
        GetTestData "MyTest"
    #>
    LogMsg 6 ("Info :    GetTestData($($testName))")

    $testData = $null

    foreach ($test in $xmlData.config.testCases.test)
    {
        if ($test.testName -eq $testName)
        {
            $testData = $test
            break
        }
    }

    return $testData
}

#####################################################################
#
# GetTestTimeout
#
#####################################################################
function GetTestTimeout([System.Xml.XmlElement] $vm, [XML] $xmlData)
{
    <#
    .Synopsis
        Retrieve timeout value for the VM's current test

    .Description
        Return the timeout value defined in the .xml file for
        the current test, or $null if no timeout is specified.

    .Parameter vm
        The xml element of the virtual machine
        Type : [System.Xml.XmlElement]

    .ReturnValue
        A string representing the timeout value in seconds,
        or $null if not timeout is found.
        Output type: [String]
    .Example
        GetTestTimeout $myVM
    #>

    $timeout = $null
    $testData = GetTestData $vm.currentTest $xmlData

    if ($testData.timeout)
    {
        $timeout = [string] $testData.timeout
    }

    return $timeout
}

#####################################################################
#
# AbortCurrentTest
#
#####################################################################
function AbortCurrentTest([System.Xml.XmlElement] $vm, [string] $msg)
{
    <#
    .Synopsis
        Mark the current test as aborted.

    .Description
        Displayed msg if provided, set the VM's testCaseResults to
        "False", and set the VM's state to completed, update the
        VM's timestamp

    .Parameter vm
        The xml element of the virtual machine
        Type : [System.Xml.XmlElement]

    .Parameter msg
        A string to be included in the ICA log.
        Type : [String]

    .ReturnValue
        none

    .Example
        AbortCurrentTest $myVM "This is just a test"
    #>

    #$TestAborted = "TestAborted"

    if ($null -ne $msg)
    {
        logMsg 0 "Error: $($vm.vmName) $msg"
    }

    $vm.testCaseResults = "False"
    $vm.state = $CollectLogFiles

    logMsg 2 "Info : $($vm.vmName) transitioned to state $($vm.state)"
    $vm.stateTimestamp = [DateTime]::Now.ToString()
}

#####################################################################
#
# SummaryToString
#
#####################################################################
function SummaryToString([XML] $xmlConfig, [DateTime] $startTime, [string] $xmlFilename, [string] $logDir)
{
    <#
    .Synopsis
        Append the summary text from each VM into a single string.

    .Description
        Append the summary text from each VM one long string. The
        string includes line breaks so it can be display on a
        console or included in an e-mail message.

    .Parameter xmlConfig
        The parsed xml from the $xmlFilename file.
        Type : [System.Xml]

    .Parameter startTime
        The date/time the ICA test run was started
        Type : [DateTime]

    .Parameter xmlFilename
        The name of the xml file for the current test run.
        Type : [String]

    .Parameter logDir
        The path of the folder containing the log files
        Type : [String]

    .ReturnValue
        A string containing all the summary message from all
        VMs in the current test run.

    .Example
        SummaryToString $testConfig $myStartTime $myXmlTestFile
    #>

    $str = "<br />Test Results Summary<br />"
    $str += "LISA test run on " + $startTime
    $str += "<br />XML file: $xmlFilename<br /><br />"

    #
    # Add information about the host running ICA to the e-mail summary
    #
    $str += "<pre>"
    foreach($vm in $xmlConfig.config.VMs.vm)
    {
        $str += $vm.emailSummary + "<br />"
    }

    $fname = [System.IO.Path]::GetFilenameWithoutExtension($xmlFilename)

    #
    # Check to see if the provided log path is absolute
    #
    if ([System.IO.Path]::IsPathRooted($logDir)) 
    {
        $logPath = $logDir
    }
    else
    {
        $logPath = (Get-Item -Path ".\" -Verbose).FullName + "\" + $logDir    
    }

    $str += "Logs can be found at " + $logPath + "\" + $fname + "-" + $startTime.ToString("yyyyMMdd-HHmmss") + "<br /><br />"
    $str += "</pre><br />"
    return $str
}

#####################################################################
#
# SendEmail
#
#####################################################################
function SendEmail([XML] $xmlConfig, [DateTime] $startTime, [string] $xmlFilename, [string] $logDir)
{
    <#
    .Synopsis
        Send an e-mail message with test summary information.

    .Description
        Collect the test summary information from each VM.  Send an
        eMail message with this summary information to emailList defined
        in the xml config file.

    .Parameter xmlConfig
        The parsed XML from the test xml file
        Type : [System.Xml]

    .Parameter logDir
        The path of the folder containing the log files
        Type : [String]

    .ReturnValue
        none

    .Example
        SendEmail $myConfig
    #>

    $to = @()
    foreach($r in $xmlConfig.config.global.email.recipients.to)
    {
        $to = $to + $r
    }

    $from = $xmlConfig.config.global.email.Sender
    $subject = $xmlConfig.config.global.email.Subject + " " + $startTime
    $smtpServer = $xmlConfig.config.global.email.smtpServer
    $fname = [System.IO.Path]::GetFilenameWithoutExtension($xmlFilename)

    $body = SummaryToString $xmlConfig $startTime $fname
    $body = $body.Replace("Aborted", '<em style="background:Aqua; color:Red">Aborted</em>')
    $body = $body.Replace("Failed", '<em style="background:Yellow; color:Red">Failed</em>')
    
    #
    # Check to see if the provided log path is absolute
    #
    if ([System.IO.Path]::IsPathRooted($logDir)) 
    {
        $logPath = $logDir
    }
    else
    {
        $logPath = (Get-Item -Path ".\" -Verbose).FullName + "\" + $logDir    
    }

    $str += "Logs can be found at " + $logPath + "\" + $fname + "-" + $startTime.ToString("yyyyMMdd-HHmmss") + "<br /><br />"

    Send-mailMessage -to $to -from $from -subject $subject -body $body -BodyAsHtml -smtpserver $smtpServer
}

#####################################################################
#
# ShutDownVM
#
#####################################################################
function ShutDownVM([System.Xml.XmlElement] $vm)
{
    <#
    .Synopsis
        Stop the VM

    .Description
        Try to send a halt command to the VM.  If this fails,
        use the HyperV library Stop-VM call to try and stop
        the VM.  If the VM is already stopped, do nothing.

    .Parameter vm
        An xml node representing the VM.
        Type : [System.Xml.XmlElement]

    .ReturnValue
        none

    .Example
        ShutDownVM $myVM
    #>

    $v = Get-VM -vm $($vm.vmName) -ComputerName $($vm.hvServer)
    if ($($v.State) -ne "Off")
    {
        if (-not (SendCommandToVM $vm "init 0") )
        {
            LogMsg 0 "Warn : $($vm.vmName) could not send shutdown command to the VM. Using HyperV to stop the VM."
            Stop-VM $($vm.vmName) -ComputerName $($vm.hvServer) -Force
        }
    }
}

#####################################################################
#
# RunPSScript
#
#####################################################################
function RunPSScript([System.Xml.XmlElement] $vm, [string] $scriptName, [XML] $xmlData, [string] $mode, [string] $logFilename)
{
    <#
    .Synopsis
        Run a separate PowerShell script.

    .Description
        Run the specified PowerShell script.

    .Parameter vmName
        Name of the VM
        Type : [String]

    .Parameter scriptName
        Name of the PowerShell script to be run
        Type : [String]

    .Parameter logFilename
        The name of the file to write output to.
        Type : [String]

    .ReturnValue
        True or false to indicate if the script ran successfully or not.
        Output type: [Boolean]

    .Example
        RunPSScript "fed13" "hvServer1" ".\AddNic.ps1" $testData ".\myLog.log"
    #>

    $retVal = $False
    $scriptMode = "unknown"

    #
    # Check the input arguments
    #
    if (-not $vm)
    {
        logMsg 0 "Error: RunPSScript() was passed a numm VM"
        return $False
    }

    if (-not $scriptName)
    {
        logMsg 0 ("Error: RunPSScript($vmName, $hvServer, null) was passed a null scriptName")
        return $False
    }

    if (-not $xmlData)
    {
        logMsg 0 ("Error: RunPSScript($vmName, $hvServer, $scriptName, testData, null) was passed null test data")
        return $False
    }

    if ($mode)
    {
        $scriptMode = $mode
    }

    if (-not (test-path -path $scriptName))
    {
        logMsg 0 ("Error: RunPSScript() script file '$scriptName' does not exist.")
        return $False
    }

    $vmName = $vm.vmName
    $hvServer = $vm.hvServer
    $testData = GetTestData $vm.currentTest $xmlData
    logMsg 6 ("Info : RunPSScript($vmName, $hvServer, $scriptName)")

    if (-not $testData)
    {
        if ([string]::Compare($vm.role, "SUT", $true) -eq $true)
        {
            LogMsg 0 "$($vm.vmName) Unable to collect test data for test $($vm.currentTest)"
            return $False
        }
    }

    #
    # Create an string of test params, separated by semicolons - ie. "a=1;b=x;c=5;"
    #
    $params = CreateTestParamString $vm $xmlData
    $params += "scriptMode=${scriptMode};"
    $params += "TestLogDir=${testDir};"
    $params += "sshKey=$($vm.sshKey);"

    #
    # Invoke the setup/cleanup script
    #
    $cmd = "$scriptName -vmName $vmName -hvServer $hvServer"

    #
    # Only add the testParams if something was specified, and it appears reasonable
    # Min param length is 3 -ie.  "a=1"
    #
    if ($params.Length -gt 2 -and $params.Contains("="))
    {
        $cmd += " -testParams `"$params`""
    }

    LogMsg 6 ("Info : Invoke-Expression $cmd")
    $sts = Invoke-Expression $cmd

    $numItems = $sts.length
    LogMsg 6 "Debug: $vmName - Invoke-Expression returned array with $($sts.length) elements"

    if ($sts[$numItems - 1] -eq "True")
    {
        $retVal = $true
    }

    #
    # Write script output into log file
    #
    for($i=0; $i -lt $numItems; $i++)
    {
        logMsg 3 ("Info :    $vmName - $($sts[$i])")
    }

    return $retVal
}

#####################################################################
#
# TestPort
#
#####################################################################
function TestPort ([String] $serverName, [Int] $port=22, [Int] $to=3)
{
    <#
    .Synopsis
        Check to see if a specific TCP port is open on a server.
    .Description
        Try to create a TCP connection to a specific port (22 by default)
        on the specified server. If the connect is successful return
        true, false otherwise.
    .Parameter Host
        The name of the host to test
    .Parameter Port
        The port number to test. Default is 22 if not specified.
    .Parameter Timeout
        Timeout value in seconds
    .Example
        Test-Port $serverName
    .Example
        Test-Port $serverName -port 22 -timeout 5
    #>

    $retVal = $False
    $timeout = $to * 1000

    #
    # Try an async connect to the specified machine/port
    #
    $tcpclient = new-Object system.Net.Sockets.TcpClient
    $iar = $tcpclient.BeginConnect($serverName,$port,$null,$null)

    #
    # Wait for the connect to complete. Also set a timeout
    # so we don't wait all day
    #
    $connected = $iar.AsyncWaitHandle.WaitOne($timeout,$false)

    # Check to see if the connection is done
    if($connected)
    {
        #
        # Close our connection
        #
        try
        {
            $sts = $tcpclient.EndConnect($iar)
            $retVal = $true
        }
        catch
        {
            # Nothing we need to do...
            $msg = $_.Exception.Message
        }

        #if($sts)
        #{
        #    $retVal = $true
        #}
    }
    $tcpclient.Close()

    return $retVal
}

#####################################################################
#
# UpdateState
#
#####################################################################
function UpdateState([System.Xml.XmlElement] $vm, [string] $newState)
{
    <#
    .Synopsis
        Update the VM's state in the XML object representing the VM.
    .Description
        Update the VMs state in the XML object, log a message,
        and update the timestamp of the last state transition.
    .Parameter vm
        The XML object representing the VM who's state needs updating.
    .Parameter newState
        The VMs new state.
    .ReturnValue
        None
    #>

    $oldState = $vm.state
    $vm.state = $newState
    LogMsg 2 "Info : $($vm.vmName) transitioned from ${oldState} to $($vm.state)"
    $vm.stateTimestamp = [DateTime]::Now.ToString()
}

#####################################################################
#
# GetFileFromVM()
#
#####################################################################
function GetFileFromVM([System.Xml.XmlElement] $vm, [string] $remoteFile, [string] $localFile)
{
    <#
    .Synopsis
        Copy a file from a remote system, the VM, to a local copy.
    .Description
        Use SSH to copy a file from a remote system, to a local file,
        possibly renaming the file in the process.
    .Parameter vm
        The XML object representing the VM to copy from.
    .Parameter remoteFile
        The name, including path, of the file on the remote system.
    .Parameter localFile
        The name, including path, the file is to be copied to.
    .ReturnValue
        True if the file was successfully copied, false otherwise.
    #>

    $retVal = $False

    $vmName = $vm.vmName
    $hostname = $vm.ipv4
    $sshKey = $vm.sshKey

    #bin\pscp -q -i ssh\${sshKey} root@${hostname}:${remoteFile} $localFile
    #if ($?)

    $process = Start-Process bin\pscp -ArgumentList "-i ssh\${sshKey} root@${hostname}:${remoteFile} ${localFile}" -PassThru -NoNewWindow -Wait -redirectStandardOutput lisaOut.tmp -redirectStandardError lisaErr.tmp
    if ($process.ExitCode -eq 0)
    {
        $retVal = $True
    }
    else
    {
        LogMsg 1 "ERROR: GetFileFromVM failed. Error message from pscp: "
        $error = Get-Content .\lisaErr.tmp
        LogMsg 1 $error
    }

    del lisaOut.tmp -ErrorAction "SilentlyContinue"
    del lisaErr.tmp -ErrorAction "SilentlyContinue"

    return $retVal
}

#####################################################################
#
# SendFileToVM()
#
#####################################################################
function SendFileToVM([System.Xml.XmlElement] $vm, [string] $localFile, [string] $remoteFile)
{
    <#
    .Synopsis
        Copy a file To a remote system, the VM, to a local copy.
    .Description
        Use SSH to copy a file to a remote system.
    .Parameter vm
        The XML object representing the VM to copy from.
    .Parameter localFile
        The name of the file is to be copied to the remote system.
    .Parameter remoteFile
        The name, including path, of the file on the remote system.
    .ReturnValue
        True if the file was successfully copied, false otherwise.
   #>

    $retVal = $False

    $vmName = $vm.vmName
    $hostname = $vm.ipv4
    $sshKey = $vm.sshKey

    $recurse = ""
    if (test-path -path $localFile -PathType Container )
    {
        $recurse = "-r"
    }

    #bin\pscp -q $recurse -i ssh\${sshKey} $localFile root@${hostname}:${remoteFile}
    #if ($?)

    $process = Start-Process bin\pscp -ArgumentList "-i ssh\${sshKey} ${localFile} root@${hostname}:${remoteFile}" -PassThru -NoNewWindow -Wait -redirectStandardOutput lisaOut.tmp -redirectStandardError lisaErr.tmp
    if ($process.ExitCode -eq 0)
    {
        $retVal = $True
    }
    else
    {
        LogMsg 1 "ERROR: SendFileToVM failed. Error message from pscp: "
        $error = Get-Content .\lisaErr.tmp
        LogMsg 1 $error
    }

    del lisaOut.tmp -ErrorAction "SilentlyContinue"
    del lisaErr.tmp -ErrorAction "SilentlyContinue"

    return $retVal
}

#####################################################################
#
# SendCommandToVM()
#
#####################################################################
function SendCommandToVM([System.Xml.XmlElement] $vm, [string] $command)
{
    <#
    .Synopsis
        Run a command on a remote system.
    .Description
        Use SSH to run a command on a remote system.
    .Parameter vm
        The XML object representing the VM to copy from.
    .Parameter command
        The command to be run on the remote system.
    .ReturnValue
        True if the file was successfully copied, false otherwise.
    #>

    $retVal = $False

    $vmName = $vm.vmName
    $hostname = $vm.ipv4
    $sshKey = $vm.sshKey

    $process = Start-Process bin\plink -ArgumentList "-i ssh\${sshKey} root@${hostname} ${command}" -PassThru -NoNewWindow -redirectStandardOutput lisaOut.tmp -redirectStandardError lisaErr.tmp
    $commandTimeout = 30
    while(!$process.hasExited)
    {
        LogMsg 8 "Waiting 1 second to check the process status for Command = '$command'."
        sleep 1
        $commandTimeout -= 1
        if ($commandTimeout -le 0)
        {
            LogMsg 3 "Killing process for Command = '$command'."
            $process.Kill()
            LogMsg 0 "Error: Send command to VM $vmName timed out for Command = '$command'"
        }
    }

    if ($commandTimeout -gt 0)
    {
        $retVal = $True
        LogMsg 2 "Success: $vmName successfully sent command to VM. Command = '$command'"
    }

    del lisaOut.tmp -ErrorAction "SilentlyContinue"
    del lisaErr.tmp -ErrorAction "SilentlyContinue"

    return $retVal
}

#####################################################################
#
# TestRemotePath
#
#####################################################################
function TestRemotePath ([String] $path, [String] $hvServer)
{
    <#
    .Synopsis
        Check to see if a file exists on a remote HyperV server
    .Description
        User WMI to see if a file exists on a remote HyperV server
    .Parameter path
        The name of the host to test
    .Parameter hvServer
        The name, or IP address, of the HyperV server
    .Example
        TestRemoteFile "C:\HyperV\VHDs\test.vhd" "myHvServer"
    .Example
        TestRemoteFile -path "C:\HyperV\VHDs\test.vhd" -hvServer "myHvServer"
    #>

    $retVal = $False

    if (-not $path)
    {
        return $False
    }

    if (-not $hvServer)
    {
        return $False
    }

    #
    # Create a FileInfo object from the path string
    #
    try
    {
        $fileInfo = [System.IO.FileInfo]"$path"
        if (-not $fileInfo)
        {
            return $False
        }
    }
    catch
    {
        return $False
    }

    #
    # The WMI call requires the filename to be broken up into the following elements:
    #     drive
    #     directory path
    #     filename
    #     filename extension
    #
    $fileName = $fileInfo.BaseName
    $extension = $null
    if ( ($fileInfo.Extension).Length -gt 1)
    {
        $extension = ($fileInfo.Extension).SubString(1)
    }

    $directory = $null
    if ( ($fileInfo.DirectoryName).Length -gt 0 )
    {
        $directory = $fileInfo.DirectoryName + "\"
    }

    $elements = $directory.Split(":")
    if ($elements -isnot [array])
    {
        return $False
    }

    if ($elements.Length -ne 2)
    {
        return $False
    }

    $drive = $elements[0] + ":"
    if ($drive.Length -ne 2)
    {
        return $False
    }

    #
    # The WMI call requires the directory path have double spaces - i.e.
    #   \\dir\\subdir\\subdir\\
    #
    $dirPath = ($elements[1]).Replace("\", "\\")

    $filter = "drive=`"$drive`""
    if ($dirPath)
    {
        $filter += " and path=`"$dirPath`""
    }

    if ($fileName)
    {
        $filter += " and filename=`"$fileName`""
    }

    if ($extension)
    {
        $filter += " and extension=`"$extension`""
    }

    #"Info : TestRemotePath filter = $filter"

    $fileInfo = gwmi CIM_dataFile -filter $filter -computer $hvServer

    if ($fileInfo)
    {
        $retVal = $True
    }

    return $retVal
}

#####################################################################
#
# Test-Admin()
#
#####################################################################
function Test-Admin ()
{
    <#
    .Synopsis
        Check if process is running as an Administrator
    .Description
        Test if the user context this process is running as
        has Administrator privileges
    .Example
        Test-Admin
    #>
    $currentUser = New-Object Security.Principal.WindowsPrincipal $([Security.Principal.WindowsIdentity]::GetCurrent())
    $currentUser.IsInRole([Security.Principal.WindowsBuiltinRole]::Administrator)
}

#######################################################################
#
# CreateTestParamString()
#
#######################################################################
function CreateTestParamString([System.Xml.XmlElement] $vm, [XML] $xmlData)
{
    <#
    .Synopsis
        Create a string with all the test parameters.
    .Description
        Create a string and appent each test parameter.  Each
        test parameter is separated by a semicolon.
    .Parameter $vm
        The XML element for the VM under test.
    .Parameter $xmlData
        The XML Document of the test data.
    .Example
        CreateTestParamString $testVM $xmlTestData
    #>

    $tp = ""
    $testData = GetTestData $($vm.currentTest) $xmlData

    if ($xmlData.config.global.testParams -or $testdata.testParams -or $vm.testParams)
    {
        #
        # First, add any global testParams
        #
        if ($xmlData.config.global.testParams)
        {
            LogMsg 9 "Info : $($vm.vmName) Adding glogal test params"
            foreach ($param in $xmlData.config.global.testParams.param)
            {
                $tp += $param + ";"
            }
        }

        #
        # Next, add any test specific testParams
        #
        if ($testdata.testParams)
        {
            LogMsg 9 "Info : $($vm.vmName) Adding testparmas for test $($testData.testName)"
            foreach ($param in $testdata.testParams.param)
            {
                $tp += $param + ";"
            }
        }

        #
        # Now, add VM specific testParams
        #
        if ($vm.testParams)
        {
            LogMsg 9 "Info : $($vm.vmName) Adding VM specific params"
            foreach ($param in $vm.testParams.param)
            {
                $tp += $param + ";"
            }
        }
    }

    #
    # Add the iteration information if test case is being iterated
    #
    if ($vm.iteration -ne "-1")
    {
        $iterationParam = GetIterationParam $vm $xmlData
        if ($iterationParam)
        {
            $tp += "iteration=$($vm.iteration);"

            if ($iterationParam -ne "")
            {
                $tp += "iterationParam=${iterationParam};"
            }
        }
        else
        {
            LogMsg 0 "Error: $($vm.vmName) bad iteration param for test $($vm.currentTest)"
        }
    }

    #
    # Include the test log directory path
    #
    $tp += "rootDir=$PWD;"

    #
    # Include the test log directory path
    #
    $tp += "TestLogDir=${testDir};"

    #
    # Include the test name too , to redirect remote scripts log to it .
    #
    $testname   = $vm.currentTest
    $tp += "TestName=${testname};"

    return $tp
}

#######################################################################
#
# UpdateCurrentTest()
#
#######################################################################
function UpdateCurrentTest([System.Xml.XmlElement] $vm, [XML] $xmlData)
{
    <#
    .Synopsis
        Update the vm.currentTest attribute.
    .Description
        Determine the name of the next test case in the test suite,
        then update the VMs currentTest attribute with the new
        test name.
    .Parameter $vm
        The XML element for the VM under test.
    .Parameter $xmlData
        The XML Document of the test data.
    .Example
        UpdateCurrentTest $testVM $xmlTestData
    #>

    if (-not $vm)
    {
        LogMsg 0 "Error: UpdateCurrentTest() received a null VM object"
        return
    }

    if (-not $xmlData)
    {
        LogMsg 0 "Error: UpdateCurrentTest() received a null xmlData object"
        return
    }

    #actually this is the previous test. here we need to pick up next new test if existing
    #if previous test has been marked as "done" - for example, test failed and its XML defined to Abort test onError
    $previousTest = $vm.currentTest
    if ($previousTest -eq "done")
    {
        return
    }

    $previousTestData = GetTestData $previousTest $xmlData
    #$nextTest = $currentTest

    #if previous test failed and the XML setting is set to Abort on "onError"
    # then try to quite Lisa
    if ( (($vm.testCaseResults -eq "False") -or ($vm.testCaseResults -eq "none")) -and $previousTestData.onError -eq "Abort")
    {
        $vm.currentTest = "done"
        return
    }

    if ($previousTestData.maxIterations)
    {
         $iterationCount = (([int] $vm.iteration) + 1)
         $vm.iteration = $iterationCount.ToString()
         if ($iterationCount -ge [int] $previousTestData.maxIterations)
         {
             $nextTest = GetNextTest $vm $xmlData
             $vm.currentTest = [string] $nextTest
             $testData = GetTestData $vm.currentTest $xmlData
             if ($testData.maxIterations)
             {
                 $vm.iteration = "0"
             }
             else
             {
                 $vm.iteration = "-1"
             }
         }
    }
    else
    {
        $nextTest = GetNextTest $vm $xmlData
        $vm.currentTest = [string] $nextTest
        $testData = GetTestData $vm.currentTest $xmlData
        if ($testData.maxIterations)
        {
            $vm.iteration = "0"
        }
        else
        {
            $vm.iteration = "-1"
        }
    }

    # Reset test results if we've moved on to the next test case
    if ($vm.currentTest -ne "done")
    {
        $vm.testCaseResults = "none"
        $vm.individualResults += "0"
    }
}

#######################################################################
#
# GetIterationparam()
#
#######################################################################
function GetIterationParam([System.Xml.XmlElement] $vm, [XML] $xmlData)
{
    <#
    .Synopsis
        Return the iteration parameter.
    .Description
        Test case iteration is a feature that is not completed yet.
        The idea is to run a test case n number of times.  Each
        time the test is run, the iteration count is incremented.
        The iteration value is passed as a test parameter.
    .Parameter $vm
        The XML element for the VM under test.
    .Parameter $xmlData
        The XML Document of the test data.
    .Output
        $null on error
        if no iteration param
        'param if valid iteration param
    .Example
        GetIterationParam $testVM $xmlTestData
    #>

    $iterationParam = $null

    if (-not $VM)
    {
        LogMsg 0 "Error: GetIterationParam() received a null VM object"
        return $null
    }

    if (-not $xmlData)
    {
        LogMsg 0 "Error: GetIterationParam() received a null xmlData object"
        return $null
    }

    $testData = GetTestData $vm.currentTest $xmlData
    if ($testData)
    {
        if ($testData.maxIterations)
        {
            $iterationParam = ""

            if ($testData.iterationParams)
            {
                if ($testData.iterationParams.param.count -eq 1)
                {
                    $iterationParam = $testData.iterationParams.param
                }
                else
                {
                    if ($testData.iterationParams.param.count -eq $testData.maxIterations)
                    {
                        $iterationNumber = [int] $vm.iteration
                        $iterationParam = ($testData.iterationParams.param[$iterationNumber]).ToString()
                    }
                    else
                    {
                        LogMsg 0 "Error: GetIterationParam() incorrect number of iterationParams for test $($vm.currentTest)"
                        $iterationParam = $null
                    }
                }
            }
        }
        else
        {
            LogMsg 0 "Error: GetIterationParam() was called for a non-iterated test case"
        }
    }
    else
    {
        LogMsg 0 "Error: GetIterationParam() could not find test data for test $($vm.currentTest)"
    }

    return $iterationParam
}

#######################################################################
#
# GetIPv4ViaHyperV()
#
# Description:
#    Look at the IP addresses on each NIC the VM has.  For each
#    address, see if it in IPv4 address and then see if it is
#    reachable via a ping.
#
#######################################################################
function GetIPv4ViaHyperV([String] $vmName, [String] $server)
{
    <#
    .Synopsis
        Use the Hyper-V network cmdlets to retrieve a VMs IPv4 address.
    .Description
        Look at the IP addresses on each NIC the VM has.  For each
        address, see if it in IPv4 address and then see if it is
        reachable via a ping.
    .Parameter vmName
        Name of the VM to retrieve the IP address from.
    .Parameter server
        Name of the server hosting the VM
    .Example
        GetIpv4ViaHyperV $testVMName $serverName
    #>

    $vm = Get-VM -Name $vmName -ComputerName $server -ErrorAction SilentlyContinue
    if (-not $vm)
    {
        Write-Error -Message "GetIPv4ViaHyperV: Unable to create VM object for VM ${vmName}" -Category ObjectNotFound -ErrorAction SilentlyContinue
        return $null
    }

    $networkAdapters = $vm.NetworkAdapters
    if (-not $networkAdapters)
    {
        Write-Error -Message "GetIPv4ViaHyperV: No network adapters found on VM ${vmName}" -Category ObjectNotFound -ErrorAction SilentlyContinue
        return $null
    }

    foreach ($nic in $networkAdapters)
    {
        $ipAddresses = $nic.IPAddresses
        if (-not $ipAddresses)
        {
            Continue
        }

        foreach ($address in $ipAddresses)
        {
            # Ignore address if it is not an IPv4 address
            $addr = [IPAddress] $address
            if ($addr.AddressFamily -ne [System.Net.Sockets.AddressFamily]::InterNetwork)
            {
                Continue
            }

            # Ignore address if it a loopback address
            if ($address.StartsWith("127."))
            {
                Continue
            }

            # See if it is an address we can access
            $ping = New-Object System.Net.NetworkInformation.Ping
            $sts = $ping.Send($address)
            if ($sts -and $sts.Status -eq [System.Net.NetworkInformation.IPStatus]::Success)
            {
                return $address
            }
        }
    }

    Write-Error -Message "GetIPv4ViaHyperV: No IPv4 address found on any NICs for VM ${vmName}" -Category ObjectNotFound -ErrorAction SilentlyContinue
    return $null
}

#######################################################################
#
# GetIPv4ViaICASerial()
#
#######################################################################
function GetIPv4ViaICASerial( [String] $vmName, [String] $server)
{
    <#
    .Synopsis
        Use ICASerial to retrieve the VMs IPv4 address.
    .Description
        Use ICASerial.exe to read the IP address from the VM.
        ICASerial requires the icadaemon be running on the VM.
        ICASerial and ICADaemon communicate via a VMs COM port.
    .Parameter vmName
        Name of the VM to retrieve the IP address from.
    .Parameter server
        Name of the server hosting the VM
    .Example
        GetIPv4ViaICASerial $testVMName $serverName
    #>

    $ipv4 = $null

    #
    # Make sure icaserial.exe exists
    #
    if (-not (Test-Path .\bin\icaserial.exe))
    {
        Write-Error -Message "GetIPv4ViaICASerial: File .\bin\icaserial.exe not found" -Category ObjectNotFound -ErrorAction SilentlyContinue
        return $null
    }

    #
    # Get the MAC address of the VMs NIC
    #
    $vm = Get-VM -Name $vmName -ComputerName $server -ErrorAction SilentlyContinue
    if (-not $vm)
    {
        Write-Error -Message "GetIPv4ViaICASerial: Unable to get VM ${vmName}" -Category ObjectNotFound -ErrorAction SilentlyContinue
        return $null
    }

    $macAddr = $vm.NetworkAdapters[0].MacAddress
    if (-not $macAddr)
    {
        Write-Error -Message "GetIPv4ViaICASerial: Unable to determine MAC address of first NIC" -Category ObjectNotFound -ErrorAction SilentlyContinue
        return $null
    }

    #
    # Get the Pipe name for COM1
    #
    $pipeName = $vm.ComPort2.Path
    if (-not $pipeName)
    {
        Write-Error -Message "GetIPv4ViaICASerial: VM ${vmName} does not have a pipe associated with COM1" -Category ObjectNotFound -ErrorAction SilentlyContinue
        return $null
    }

    #
    # Use ICASerial and ask the VM for it's IPv4 address
    #
    # Note: ICASerial is returning an array of strings rather than a single
    #       string.  Use the @() to force the response to be an array.  This
    #       will prevent breaking the following code when ICASerial is fixed.
    #       Remove the @() once ICASerial is fixed.
    #
    $timeout = "5"
    $response = @(bin\icaserial SEND $pipeName $timeout "get ipv4 macaddr=${macAddr}")
    if ($response)
    {
        #
        # The array indexing on $response is because icaserial returning an array
        # To be removed once icaserial is corrected
        #
        $tokens = $response[0].Split(" ")
        if ($tokens.Length -ne 3)
        {
            Write-Error -Message "GetIPv4ViaICASerial: bad ICAserial response: ${response}" -Category ReadError -ErrorAction SilentlyContinue
            return $null
        }

        if ($tokens[0] -ne "ipv4")
        {
            Write-Error -Message "GetIPv4ViaICASerial: ICAserial response does not match request: ${response}" -Category ObjectNotFound -ErrorAction SilentlyContinue
            return $null
        }

        if ($tokens[1] -ne "0")
        {
            Write-Error -Message "GetIPv4ViaICASerial: ICAserical returned an error: ${response}" -Category ReadError -ErrorAction SilentlyContinue
            return $null
        }

        $ipv4 = $tokens[2].Trim()
    }

    return $ipv4
}

#######################################################################
#
# GetIPv4ViaKVP()
#
#######################################################################
function GetIPv4ViaKVP( [String] $vmName, [String] $server)
{
    <#
    .Synopsis
        Ise KVP to retrieve the VMs IPv4 address.
    .Description
        Do a KVP intrinsic data exchange with the VM and
        extract the IPv4 address from the returned KVP data.
    .Parameter vmName
        Name of the VM to retrieve the IP address from.
    .Parameter server
        Name of the server hosting the VM
    .Example
        GetIpv4ViaKVP $testVMName $serverName
    #>

    $vmObj = Get-WmiObject -Namespace root\virtualization\v2 -Query "Select * From Msvm_ComputerSystem Where ElementName=`'$vmName`'" -ComputerName $server
    if (-not $vmObj)
    {
        Write-Error -Message "GetIPv4ViaKVP: Unable to create Msvm_ComputerSystem object" -Category ObjectNotFound -ErrorAction SilentlyContinue
        return $null
    }

    $kvp = Get-WmiObject -Namespace root\virtualization\v2 -Query "Associators of {$vmObj} Where AssocClass=Msvm_SystemDevice ResultClass=Msvm_KvpExchangeComponent" -ComputerName $server
    if (-not $kvp)
    {
        Write-Error -Message "GetIPv4ViaKVP: Unable to create KVP exchange object" -Category ObjectNotFound -ErrorAction SilentlyContinue
        return $null
    }

    $rawData = $Kvp.GuestIntrinsicExchangeItems
    if (-not $rawData)
    {
        Write-Error -Message "GetIPv4ViaKVP: No KVP Intrinsic data returned" -Category ReadError -ErrorAction SilentlyContinue
        return $null
    }

    $name = $null
    $addresses = $null

    foreach ($dataItem in $rawData)
    {
        $found = 0
        $xmlData = [Xml] $dataItem
        foreach ($p in $xmlData.INSTANCE.PROPERTY)
        {
            if ($p.Name -eq "Name" -and $p.Value -eq "NetworkAddressIPv4")
            {
                $found += 1
            }

            if ($p.Name -eq "Data")
            {
                $addresses = $p.Value
                $found += 1
            }

            if ($found -eq 2)
            {
                $addrs = $addresses.Split(";")
                foreach ($addr in $addrs)
                {
                    if ($addr.StartsWith("127."))
                    {
                        Continue
                    }
                    return $addr
                }
            }
        }
    }

    Write-Error -Message "GetIPv4ViaKVP: No IPv4 address found for VM ${vmName}" -Category ObjectNotFound -ErrorAction SilentlyContinue
    return $null
}

#######################################################################
#
# GetIPv4()
#
#######################################################################
function GetIPv4([String] $vmName, [String] $server)
{
    <#
    .Synopsis
        Retrieve the VMs IPv4 address
    .Description
        Try the various methods to extract an IPv4 address from a VM.
    .Parameter vmName
        Name of the VM to retrieve the IP address from.
    .Parameter server
        Name of the server hosting the VM
    .Example
        GetIPv4 $testVMName $serverName
    #>

    $errMsg = $null
    $addr = GetIPv4ViaKVP $vmName $server
    if (-not $addr)
    {
        $errMsg += $error[0].Exception.Message

        $addr = GetIPv4ViaHyperV $vmName $server
        if (-not $addr)
        {
            $errMsg += ("`n" + $error[0].Exception.Message)

            $addr = GetIPv4ViaICASerial $vmName $server
            if (-not $addr)
            {
                $errMsg += ("`n" + $error[0].Exception.Message)
                Write-Error -Message ("GetIPv4: Unable to determine IP address for VM ${vmName}`n" + $errmsg) -Category ReadError -ErrorAction SilentlyContinue
                return $null
            }
        }
    }

    return $addr
}

#######################################################################
#
# VerifyTestResourcesExist()
#
#######################################################################
function VerifyTestResourcesExist([System.Xml.XmlElement] $vm, [System.Xml.XmlElement] $testData)
{
    $retVal = $True

    $vmName = $vm.vmName
    $testName = $testData.testName

    #
    # Verify the VM resource <sshKey>
    #
    if ($vm.sshKey)
    {
        $sshKey = ".\ssh\$($vm.sshKey)"
        if (-not (Test-Path -Path "${sshKey}"))
        {
            LogMsg 0 "Error: ${vmName} - the VM sshkey '${sshKey}' does not exist"
            $retVal = $False
        }
    }

    #
    # Verify the VM resource <preStartConfig>
    #
    if ($vm.preStartConfig)
    {
        if ($vm.preStartConfig.file)
        {
            foreach ($preStartScript in $vm.preStartConfig.file)
            {
                if (-not (Test-Path -Path "${preStartScript}"))
                {
                    LogMsg 0 "Error: $($vm.vmName) - the VM preStartConfig script '${preStartScript}' does not exist"
                    $retVal = $False
                }
            }
        }
        else
        {
            if (-not (Test-Path -Path "$($vm.preStartConfig)"))
            {
                LogMsg 0 "Error: $($vm.vmName) - the VM preStartConfig script '${preStartScript}' does not exist"
                $retVal = $False
            }
        }
    }

    #
    # Verify the test resource <setupScript>
    #
    if ($testData.setupScript)
    {
        if ($testData.setupScript.file)
        {
            foreach ($script in $testData.setupScript.file)
            {
                if (-not (Test-Path -Path "${script}"))
                {
                    LogMsg 0 "Error: ${vmName} - the setup script '${script}' for test '${testName}' does not exist"
                    $retVal = $False
                }
            }
        }
        else
        {
            if (-not (Test-Path -Path "$($testData.setupScript)"))
            {
                LogMsg 0 "Error: ${vmName} - the setup script '$($testData.setupScript)' for test '${testName}' does not exist"
                $retVal = $False
            }
        }
    }

    #
    # Verify the test resource <preTest>
    #
    if ($testData.preTest)
    {
        if ($testData.preTest.file)
        {
            foreach ($script in $testData.preTest.file)
            {
                if (-not (Test-Path -Path "${script}"))
                {
                    LogMsg 0 "Error: ${vmName} - the PreTest script '${script}' for test '${testName}' does not exist"
                    $retVal = $False
                }
            }
        }
        else
        {
            if (-not (Test-Path -Path "$($testData.preTest)"))
            {
                LogMsg 0 "Error: ${vmName} - the PreTest script '$($testData.preTest)' for test '${testName}' does not exist"
                $retVal = $False
            }
        }
    }

    #
    # Verify the test resource <postTest>
    #
    if ($testData.postTest)
    {
        if ($testData.postTest.file)
        {
            foreach ($script in $testData.postTest.file)
            {
                if (-not (Test-Path -Path "${script}"))
                {
                    LogMsg 0 "Error: ${vmName} - the PostTest script '${script}' for test '${testName}' does not exist"
                    $retVal = $False
                }
            }
        }
        else
        {
            if (-not (Test-Path -Path "$($testData.postTest)"))
            {
                LogMsg 0 "Error: ${vmName} - the PostTest script '$($testData.postTest)' for test '${testName}' does not exist"
                $retVal = $False
            }
        }
    }

    #
    # Verify the test resource <cleanupScript>
    #
    if ($testData.cleanupScript)
    {
        if ($testData.cleanupScript.file)
        {
            foreach ($script in $testData.cleanupScript.file)
            {
                if (-not (Test-Path -Path "${script}"))
                {
                    LogMsg 0 "Error: ${vmName} - the cleanup script '${script}' for test '${testName}' does not exist"
                    $retVal = $False
                }
            }
        }
        else
        {
            if (-not (Test-Path -Path "$($testData.cleanupScript)"))
            {
                LogMsg 0 "Error: ${vmName} - the cleanup script '$($testData.cleanupScript)' for test '${testName}' does not exist"
                $retVal = $False
            }
        }
    }

    #
    # Verify the test resource <files>
    #
    if ($testData.files)
    {
        $files = ($testData.files).split(",")
        foreach ($f in $files)
        {
            $testFile = $f.trim()
            if (-not (Test-Path -Path "${testFile}"))
            {
                LogMsg 0 "Error: ${vmName} - the test file '${testFile}' for test '${testName}' does not exist"
                $retVal = $False
            }
        }
    }

    #
    # Verify the test resource <testScript> when it is a .ps1
    #
    if (($testData.testScript).EndsWith(".ps1"))
    {
        $testFile = $testData.TestScript
        if (-not (Test-Path -Path "${testFile}"))
        {
            LogMsg 0 "Error: ${vmName} - the test script '${testFile}' for test '${testName}' does not exist"
            $retVal = $False
        }
    }

    return $retVal
}

#####################################################################
#
# checkHostVersion
#
#####################################################################
function checkHostVersion([XML] $xmlData)
{
    <#
    .Synopsis
<<<<<<< HEAD
        Check OS version dependency defined in the hostVersion tag.
=======
        Check version dependency defined in the hostVersion tag.
>>>>>>> 7fab091d

    .Description
        Check if the host version dependency is met.

    .Parameter $xmlData
        The parsed XML from the test xml file
        Type : [System.Xml]

    .ReturnValue
        [Boolean]

    .Example
        checkHostVersion $xmlConfig
    #>
    $retVal = $True
    $hostVersionDependency =  $xmlConfig.config.global.dependency.hostVersion
    $match = $hostVersionDependency -match '^\s*?([0-9]{1,2}?)\.([0-9]{1,2}?)\.([0-9]{3,}?)[0-9.]+?$'
    if ($match -eq $True)
    {
        $dependencyVersion = @{major=[int]$Matches[1];minor=[int]$Matches[2];build=[int]$Matches[3]}
    }
    else
    {
        LogMsg 0 "Error: Could not parse hostVersion dependency tag: '${hostVersionDependency}'."
        return $False
    }

    foreach( $vm in $xmlData.config.VMs.vm )
    {
        $hostVersion = (Get-WmiObject -class Win32_OperatingSystem -ComputerName $($vm.hvServer)).Version
        $match = $hostVersion -match '^\s*?([0-9]{1,2}?)\.([0-9]{1,2}?)\.([0-9]{3,}?)[0-9.]+?$'
        if ($match -eq $True)
        {
            $currentVersion = @{major=[int]$Matches[1];minor=[int]$Matches[2];build=[int]$Matches[3]}
        }
        else
        {
            LogMsg 0 "Error: Could not parse host '$($vm.hvServer)' version: '${hostVersion}'."
            return $False
        }
        if ($currentVersion.major -ge $dependencyVersion.major)
        {
            if ($currentVersion.minor -ge $dependencyVersion.minor)
            {
                if ($currentVersion.build -ge $dependencyVersion.build)
                {
                    continue
                }
            }
        }
        LogMsg 0 "Error: $($vm.hvServer) version '$hostVersion' is lower than dependency '$hostVersionDependency'"
        $retVal = $False
    }
    return $retVal
}<|MERGE_RESOLUTION|>--- conflicted
+++ resolved
@@ -1838,11 +1838,7 @@
 {
     <#
     .Synopsis
-<<<<<<< HEAD
         Check OS version dependency defined in the hostVersion tag.
-=======
-        Check version dependency defined in the hostVersion tag.
->>>>>>> 7fab091d
 
     .Description
         Check if the host version dependency is met.
@@ -1859,21 +1855,21 @@
     #>
     $retVal = $True
     $hostVersionDependency =  $xmlConfig.config.global.dependency.hostVersion
-    $match = $hostVersionDependency -match '^\s*?([0-9]{1,2}?)\.([0-9]{1,2}?)\.([0-9]{3,}?)[0-9.]+?$'
+    $match = $hostVersionDependency -match '^\s*([0-9]{1,2})\.([0-9]{1,2})\.([0-9]{3,})[0-9.]*$'
     if ($match -eq $True)
     {
         $dependencyVersion = @{major=[int]$Matches[1];minor=[int]$Matches[2];build=[int]$Matches[3]}
     }
     else
     {
-        LogMsg 0 "Error: Could not parse hostVersion dependency tag: '${hostVersionDependency}'."
+        LogMsg 0 "Error: Could not parse provided dependency hostVersion: '${hostVersionDependency}'."
         return $False
     }
 
     foreach( $vm in $xmlData.config.VMs.vm )
     {
         $hostVersion = (Get-WmiObject -class Win32_OperatingSystem -ComputerName $($vm.hvServer)).Version
-        $match = $hostVersion -match '^\s*?([0-9]{1,2}?)\.([0-9]{1,2}?)\.([0-9]{3,}?)[0-9.]+?$'
+        $match = $hostVersion -match '^\s*([0-9]{1,2})\.([0-9]{1,2})\.([0-9]{3,})[0-9.]*$'
         if ($match -eq $True)
         {
             $currentVersion = @{major=[int]$Matches[1];minor=[int]$Matches[2];build=[int]$Matches[3]}
